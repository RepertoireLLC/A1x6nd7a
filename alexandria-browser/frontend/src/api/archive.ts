import type {
  ArchiveSearchResponse,
  LinkStatus,
  ArchiveMetadataResponse,
  CdxResponse,
  ScrapeResponse,
  WaybackAvailabilityResponse,
  SavePageResponse,
  SearchFilters
} from "../types";
import { performFallbackArchiveSearch } from "../utils/fallbackSearch";

const offlineFallbackPreference = import.meta.env.VITE_ENABLE_OFFLINE_FALLBACK;
const OFFLINE_FALLBACK_ENABLED =
  offlineFallbackPreference === "true" ||
  (import.meta.env.DEV && offlineFallbackPreference !== "false");

function resolveApiBaseUrl(): string {
  const configuredUrl = import.meta.env.VITE_API_BASE_URL?.trim();
  if (configuredUrl) {
    return configuredUrl.replace(/\/$/, "");
  }

  if (typeof window !== "undefined") {
    const { hostname, protocol, port } = window.location;
    const isLocalhost =
      hostname === "localhost" ||
      hostname === "127.0.0.1" ||
      hostname === "[::1]";

    if (isLocalhost) {
      return "http://localhost:4000";
    }

    if (protocol === "http:" || protocol === "https:") {
      const originPort = port ? `:${port}` : "";
      return `${protocol}//${hostname}${originPort}`;
    }

    return "http://localhost:4000";
  }

  return "http://localhost:4000";
}

const API_BASE_URL = resolveApiBaseUrl();

function buildApiUrl(path: string): URL {
  return new URL(path, `${API_BASE_URL}/`);
}

/**
 * Execute an archive search request with the provided parameters.
 */
export async function searchArchive(
  query: string,
  page: number,
  rows: number,
  filters: SearchFilters
): Promise<ArchiveSearchResponse> {
  const url = buildApiUrl("/api/search");
  url.searchParams.set("q", query);
  url.searchParams.set("page", String(page));
  url.searchParams.set("rows", String(rows));

  if (filters.mediaType !== "all") {
    url.searchParams.set("mediaType", filters.mediaType);
  }
  if (filters.yearFrom.trim()) {
    url.searchParams.set("yearFrom", filters.yearFrom.trim());
  }
  if (filters.yearTo.trim()) {
    url.searchParams.set("yearTo", filters.yearTo.trim());
  }

  let lastError: unknown;

  try {
    const response = await fetch(url.toString());
    if (!response.ok) {
      throw await buildResponseError(
        response,
        `Search request failed with status ${response.status}.`
      );
<<<<<<< HEAD
=======
    }

    const responseForErrorHandling = response.clone();
    const contentType = response.headers.get("content-type") ?? "";
    if (!contentType.toLowerCase().includes("application/json")) {
      throw await buildResponseError(
        responseForErrorHandling,
        "Search request failed. The server returned an unexpected response format."
      );
>>>>>>> b86d99e6
    }

    try {
      return (await response.json()) as ArchiveSearchResponse;
    } catch (error) {
      throw await buildResponseError(
        responseForErrorHandling,
        "Search request failed. The server returned malformed data."
      );
    }
  } catch (error) {
    lastError = error;
  }

  if (OFFLINE_FALLBACK_ENABLED) {
    console.warn("Search request failed, using local fallback dataset.", lastError);
    return performFallbackArchiveSearch(query, page, rows, filters);
  }

  throw lastError instanceof Error
    ? lastError
    : new Error("Search request failed. Please try again later.");
}

/**
 * Request link availability for the provided URL.
 */
export async function checkLinkStatus(url: string): Promise<LinkStatus> {
  const request = buildApiUrl("/api/status");
  request.searchParams.set("url", url);

  const response = await fetch(request.toString());
  if (!response.ok) {
    throw new Error(`Status check failed with status ${response.status}`);
  }

  const payload = (await response.json()) as { status?: LinkStatus };
  return payload.status ?? "offline";
}

/**
 * Query the Wayback Machine availability endpoint.
 */
export async function getWaybackAvailability(url: string) {
  const request = buildApiUrl("/api/wayback");
  request.searchParams.set("url", url);

  const response = await fetch(request.toString());
  if (!response.ok) {
    throw new Error(`Wayback availability failed with status ${response.status}`);
  }

  return response.json() as Promise<WaybackAvailabilityResponse>;
}

/**
 * Ask the backend to request a Save Page Now snapshot for the URL.
 */
export async function requestSaveSnapshot(url: string): Promise<SavePageResponse> {
  const response = await fetch(buildApiUrl("/api/save").toString(), {
    method: "POST",
    headers: {
      "Content-Type": "application/json"
    },
    body: JSON.stringify({ url })
  });

  if (!response.ok) {
    throw new Error(`Save Page Now request failed with status ${response.status}`);
  }

  return (await response.json()) as SavePageResponse;
}

export async function fetchArchiveMetadata(identifier: string): Promise<ArchiveMetadataResponse> {
  const request = buildApiUrl("/api/metadata");
  request.searchParams.set("identifier", identifier);

  const response = await fetch(request.toString());
  if (!response.ok) {
    throw new Error(`Metadata request failed with status ${response.status}`);
  }

  return (await response.json()) as ArchiveMetadataResponse;
}

export async function fetchCdxSnapshots(targetUrl: string, limit = 25): Promise<CdxResponse> {
  const request = buildApiUrl("/api/cdx");
  request.searchParams.set("url", targetUrl);
  request.searchParams.set("limit", String(limit));

  const response = await fetch(request.toString());
  if (!response.ok) {
    throw new Error(`CDX timeline request failed with status ${response.status}`);
  }

  return (await response.json()) as CdxResponse;
}

export async function scrapeArchive(query: string, count = 5): Promise<ScrapeResponse> {
  const request = buildApiUrl("/api/scrape");
  request.searchParams.set("query", query);
  request.searchParams.set("count", String(count));

  const response = await fetch(request.toString());
  if (!response.ok) {
    throw new Error(`Scrape request failed with status ${response.status}`);
  }

  return (await response.json()) as ScrapeResponse;
}

async function buildResponseError(response: Response, fallbackMessage: string): Promise<Error> {
  const contentType = response.headers.get("content-type") ?? "";
  const responseClone = response.clone();

  if (contentType.includes("application/json")) {
    try {
      const payload = (await responseClone.json()) as { error?: unknown; details?: unknown } | null;
      const parts: string[] = [];
      if (payload && typeof payload === "object") {
        const errorText = payload.error;
        const detailText = payload.details;
        if (typeof errorText === "string" && errorText.trim()) {
          parts.push(errorText.trim());
        }
        if (typeof detailText === "string" && detailText.trim()) {
          parts.push(detailText.trim());
        }
      }

      if (parts.length > 0) {
        return new Error(`${fallbackMessage} ${parts.join(" ")}`.trim());
      }
    } catch (error) {
      console.warn("Failed to parse error response payload", error);
    }
  }

  try {
    const text = (await response.text()).trim();
    if (text) {
      return new Error(`${fallbackMessage} ${text}`.trim());
    }
  } catch (error) {
    console.warn("Failed to read error response body", error);
  }

  return new Error(fallbackMessage);
}<|MERGE_RESOLUTION|>--- conflicted
+++ resolved
@@ -82,8 +82,6 @@
         response,
         `Search request failed with status ${response.status}.`
       );
-<<<<<<< HEAD
-=======
     }
 
     const responseForErrorHandling = response.clone();
@@ -93,7 +91,6 @@
         responseForErrorHandling,
         "Search request failed. The server returned an unexpected response format."
       );
->>>>>>> b86d99e6
     }
 
     try {
